//
// Copyright 2010 Ettus Research LLC
//
// This program is free software: you can redistribute it and/or modify
// it under the terms of the GNU General Public License as published by
// the Free Software Foundation, either version 3 of the License, or
// (at your option) any later version.
//
// This program is distributed in the hope that it will be useful,
// but WITHOUT ANY WARRANTY; without even the implied warranty of
// MERCHANTABILITY or FITNESS FOR A PARTICULAR PURPOSE.  See the
// GNU General Public License for more details.
//
// You should have received a copy of the GNU General Public License
// along with this program.  If not, see <http://www.gnu.org/licenses/>.
//

#include "../../transport/vrt_packet_handler.hpp"
#include "usrp2_impl.hpp"
#include "usrp2_regs.hpp"
#include <uhd/utils/byteswap.hpp>
#include <uhd/utils/thread_priority.hpp>
#include <uhd/transport/convert_types.hpp>
#include <uhd/transport/alignment_buffer.hpp>
#include <boost/format.hpp>
#include <boost/bind.hpp>
#include <boost/thread.hpp>
#include <iostream>

using namespace uhd;
using namespace uhd::usrp;
using namespace uhd::transport;
namespace asio = boost::asio;

/***********************************************************************
 * constants
 **********************************************************************/
static const int underflow_flags = 0
    | async_metadata_t::EVENT_CODE_UNDERFLOW
    | async_metadata_t::EVENT_CODE_UNDERFLOW_IN_PACKET
;

static const size_t vrt_send_header_offset_words32 = 1;

/***********************************************************************
 * flow control monitor for a single tx channel
 *  - the pirate thread calls update
 *  - the get send buffer calls check
 **********************************************************************/
class flow_control_monitor{
public:
    typedef boost::uint32_t seq_type;
    typedef boost::shared_ptr<flow_control_monitor> sptr;

    /*!
     * Make a new flow control monitor.
     * \param max_seqs_out num seqs before throttling
     */
    flow_control_monitor(seq_type max_seqs_out){
        _last_seq_out = 0;
        _last_seq_ack = 0;
        _max_seqs_out = max_seqs_out;
    }

    /*!
     * Check the flow control condition.
     * \param seq the sequence to go out
     * \param timeout the timeout in seconds
     * \return false on timeout
     */
    UHD_INLINE bool check_fc_condition(seq_type seq, double timeout){
        boost::this_thread::disable_interruption di; //disable because the wait can throw
        boost::unique_lock<boost::mutex> lock(_fc_mutex);
        _last_seq_out = seq;
        return _fc_cond.timed_wait(
            lock,
            boost::posix_time::microseconds(long(timeout*1e6)),
            boost::bind(&flow_control_monitor::ready, this)
        );
    }

    /*!
     * Update the flow control condition.
     * \param seq the last sequence number to be ACK'd
     */
    UHD_INLINE void update_fc_condition(seq_type seq){
        boost::unique_lock<boost::mutex> lock(_fc_mutex);
        _last_seq_ack = seq;
        lock.unlock();
        _fc_cond.notify_one();
    }

private:
    bool ready(void){
        return seq_type(_last_seq_out -_last_seq_ack) < _max_seqs_out;
    }

    boost::mutex _fc_mutex;
    boost::condition _fc_cond;
    seq_type _last_seq_out, _last_seq_ack, _max_seqs_out;
};

/***********************************************************************
 * io impl details (internal to this file)
 * - pirate crew
 * - alignment buffer
 * - thread loop
 * - vrt packet handler states
 **********************************************************************/
struct usrp2_impl::io_impl{
    typedef alignment_buffer<managed_recv_buffer::sptr, time_spec_t> alignment_buffer_type;

    io_impl(size_t num_recv_frames, size_t send_frame_size, size_t width):
        packet_handler_recv_state(width),
<<<<<<< HEAD
        recv_pirate_booty(alignment_buffer_type::make(num_recv_frames, width)),
=======
        recv_pirate_booty(alignment_buffer_type::make(num_frames-3, width)),
>>>>>>> 816a07be
        async_msg_fifo(bounded_buffer<async_metadata_t>::make(100/*messages deep*/))
    {
        for (size_t i = 0; i < width; i++) fc_mons.push_back(
            flow_control_monitor::sptr(new flow_control_monitor(usrp2_impl::sram_bytes/send_frame_size))
        );
    }

    ~io_impl(void){
        recv_pirate_crew_raiding = false;
        recv_pirate_crew.interrupt_all();
        recv_pirate_crew.join_all();
    }

    bool get_recv_buffs(vrt_packet_handler::managed_recv_buffs_t &buffs, double timeout){
        boost::this_thread::disable_interruption di; //disable because the wait can throw
        return recv_pirate_booty->pop_elems_with_timed_wait(buffs, timeout);
    }

    bool get_send_buffs(
        const std::vector<zero_copy_if::sptr> &trans,
        vrt_packet_handler::managed_send_buffs_t &buffs,
        double timeout
    ){
        UHD_ASSERT_THROW(trans.size() == buffs.size());

        //calculate the flow control word
        const boost::uint32_t fc_word32 = packet_handler_send_state.next_packet_seq;

        //grab a managed buffer for each index
        for (size_t i = 0; i < buffs.size(); i++){
            if (not fc_mons[i]->check_fc_condition(fc_word32, timeout)) return false;
            buffs[i] = trans[i]->get_send_buff(timeout);
            if (not buffs[i].get()) return false;
            buffs[i]->cast<boost::uint32_t *>()[0] = uhd::htonx(fc_word32);
        }
        return true;
    }

    //flow control monitors
    std::vector<flow_control_monitor::sptr> fc_mons;

    //state management for the vrt packet handler code
    vrt_packet_handler::recv_state packet_handler_recv_state;
    vrt_packet_handler::send_state packet_handler_send_state;

    //methods and variables for the pirate crew
    void recv_pirate_loop(zero_copy_if::sptr, usrp2_mboard_impl::sptr, size_t);
    boost::thread_group recv_pirate_crew;
    bool recv_pirate_crew_raiding;
    alignment_buffer_type::sptr recv_pirate_booty;
    bounded_buffer<async_metadata_t>::sptr async_msg_fifo;
};

/***********************************************************************
 * Receive Pirate Loop
 * - while raiding, loot for recv buffers
 * - put booty into the alignment buffer
 **********************************************************************/
void usrp2_impl::io_impl::recv_pirate_loop(
    zero_copy_if::sptr zc_if,
    usrp2_mboard_impl::sptr mboard,
    size_t index
){
    set_thread_priority_safe();
    recv_pirate_crew_raiding = true;
    size_t next_packet_seq = 0;

    while(recv_pirate_crew_raiding){
        managed_recv_buffer::sptr buff = zc_if->get_recv_buff();
        if (not buff.get()) continue; //ignore timeout/error buffers

        try{
            //extract the vrt header packet info
            vrt::if_packet_info_t if_packet_info;
            if_packet_info.num_packet_words32 = buff->size()/sizeof(boost::uint32_t);
            const boost::uint32_t *vrt_hdr = buff->cast<const boost::uint32_t *>();
            vrt::if_hdr_unpack_be(vrt_hdr, if_packet_info);

            //handle a tx async report message
            if (if_packet_info.sid == 1 and if_packet_info.packet_type != vrt::if_packet_info_t::PACKET_TYPE_DATA){

                //fill in the async metadata
                async_metadata_t metadata;
                metadata.channel = index;
                metadata.has_time_spec = if_packet_info.has_tsi and if_packet_info.has_tsf;
                metadata.time_spec = time_spec_t(
                    time_t(if_packet_info.tsi), size_t(if_packet_info.tsf), mboard->get_master_clock_freq()
                );
                metadata.event_code = vrt_packet_handler::get_context_code<async_metadata_t::event_code_t>(vrt_hdr, if_packet_info);

                //catch the flow control packets and react
                if (metadata.event_code == 0){
                    boost::uint32_t fc_word32 = (vrt_hdr + if_packet_info.num_header_words32)[1];
                    this->fc_mons[index]->update_fc_condition(uhd::ntohx(fc_word32));
                    continue;
                }

                //print the famous U, and push the metadata into the message queue
                if (metadata.event_code & underflow_flags) std::cerr << "U" << std::flush;
                //else std::cout << "metadata.event_code " << metadata.event_code << std::endl;
                async_msg_fifo->push_with_pop_on_full(metadata);
                continue;
            }

            //handle the packet count / sequence number
            if (if_packet_info.packet_count != next_packet_seq){
                //std::cerr << "S" << (if_packet_info.packet_count - next_packet_seq)%16;
                std::cerr << "O" << std::flush; //report overflow (drops in the kernel)
            }
            next_packet_seq = (if_packet_info.packet_count+1)%16;

            //extract the timespec and round to the nearest packet
            UHD_ASSERT_THROW(if_packet_info.has_tsi and if_packet_info.has_tsf);
            time_spec_t time(
                time_t(if_packet_info.tsi), size_t(if_packet_info.tsf), mboard->get_master_clock_freq()
            );

            //push the packet into the buffer with the new time
            recv_pirate_booty->push_with_pop_on_full(buff, time, index);
        }catch(const std::exception &e){
            std::cerr << "Error (usrp2 recv pirate loop): " << e.what() << std::endl;
        }
    }
}

/***********************************************************************
 * Helper Functions
 **********************************************************************/
#include <uhd/usrp/mboard_props.hpp> //TODO remove when hack below is fixed

void usrp2_impl::io_init(void){

    //the assumption is that all data transports should be identical
    const size_t num_recv_frames = _data_transports.front()->get_num_recv_frames();
    const size_t send_frame_size = _data_transports.front()->get_send_frame_size();

    //create new io impl
    _io_impl = UHD_PIMPL_MAKE(io_impl, (num_recv_frames, send_frame_size, _data_transports.size()));

    //TODO temporary fix for weird power up state, remove when FPGA fixed
    {
        //send an initial packet to all transports
        tx_metadata_t md; md.end_of_burst = true;
        this->send(
            std::vector<const void *>(_data_transports.size(), NULL), 0, md,
            io_type_t::COMPLEX_FLOAT32, device::SEND_MODE_ONE_PACKET, 0
        );

        //issue a stream command to each motherboard
        BOOST_FOREACH(usrp2_mboard_impl::sptr mboard, _mboards){
            (*mboard)[MBOARD_PROP_STREAM_CMD] = stream_cmd_t(stream_cmd_t::STREAM_MODE_STOP_CONTINUOUS);
        }

        //wait
        boost::this_thread::sleep(boost::posix_time::milliseconds(100));

        //flush all transport receive queues (no timeout)
        BOOST_FOREACH(zero_copy_if::sptr xport, _data_transports){
            while(xport->get_recv_buff(0).get() != NULL){};
        }
    }

    //create a new pirate thread for each zc if (yarr!!)
    for (size_t i = 0; i < _data_transports.size(); i++){
        _io_impl->recv_pirate_crew.create_thread(boost::bind(
            &usrp2_impl::io_impl::recv_pirate_loop,
            _io_impl.get(), _data_transports.at(i),
            _mboards.at(i), i
        ));
    }
}

/***********************************************************************
 * Async Data
 **********************************************************************/
bool usrp2_impl::recv_async_msg(
    async_metadata_t &async_metadata, double timeout
){
    boost::this_thread::disable_interruption di; //disable because the wait can throw
    return _io_impl->async_msg_fifo->pop_with_timed_wait(async_metadata, timeout);
}

/***********************************************************************
 * Send Data
 **********************************************************************/
size_t usrp2_impl::get_max_send_samps_per_packet(void) const{
    static const size_t hdr_size = 0
        + vrt::max_if_hdr_words32*sizeof(boost::uint32_t)
        + vrt_send_header_offset_words32*sizeof(boost::uint32_t)
        - sizeof(vrt::if_packet_info_t().cid) //no class id ever used
    ;
    const size_t bpp = _data_transports.front()->get_send_frame_size() - hdr_size;
    return bpp/_tx_otw_type.get_sample_size();
}

size_t usrp2_impl::send(
    const std::vector<const void *> &buffs, size_t num_samps,
    const tx_metadata_t &metadata, const io_type_t &io_type,
    send_mode_t send_mode, double timeout
){
    return vrt_packet_handler::send(
        _io_impl->packet_handler_send_state,       //last state of the send handler
        buffs, num_samps,                          //buffer to fill
        metadata, send_mode,                       //samples metadata
        io_type, _tx_otw_type,                     //input and output types to convert
        _mboards.front()->get_master_clock_freq(), //master clock tick rate
        uhd::transport::vrt::if_hdr_pack_be,
        boost::bind(&usrp2_impl::io_impl::get_send_buffs, _io_impl.get(), _data_transports, _1, timeout),
        get_max_send_samps_per_packet(),
        vrt_send_header_offset_words32
    );
}

/***********************************************************************
 * Receive Data
 **********************************************************************/
size_t usrp2_impl::get_max_recv_samps_per_packet(void) const{
    static const size_t hdr_size = 0
        + vrt::max_if_hdr_words32*sizeof(boost::uint32_t)
        + sizeof(vrt::if_packet_info_t().tlr) //forced to have trailer
        - sizeof(vrt::if_packet_info_t().cid) //no class id ever used
    ;
    const size_t bpp = _data_transports.front()->get_recv_frame_size() - hdr_size;
    return bpp/_rx_otw_type.get_sample_size();
}

size_t usrp2_impl::recv(
    const std::vector<void *> &buffs, size_t num_samps,
    rx_metadata_t &metadata, const io_type_t &io_type,
    recv_mode_t recv_mode, double timeout
){
    return vrt_packet_handler::recv(
        _io_impl->packet_handler_recv_state,       //last state of the recv handler
        buffs, num_samps,                          //buffer to fill
        metadata, recv_mode,                       //samples metadata
        io_type, _rx_otw_type,                     //input and output types to convert
        _mboards.front()->get_master_clock_freq(), //master clock tick rate
        uhd::transport::vrt::if_hdr_unpack_be,
        boost::bind(&usrp2_impl::io_impl::get_recv_buffs, _io_impl.get(), _1, timeout)
    );
}<|MERGE_RESOLUTION|>--- conflicted
+++ resolved
@@ -112,11 +112,7 @@
 
     io_impl(size_t num_recv_frames, size_t send_frame_size, size_t width):
         packet_handler_recv_state(width),
-<<<<<<< HEAD
-        recv_pirate_booty(alignment_buffer_type::make(num_recv_frames, width)),
-=======
-        recv_pirate_booty(alignment_buffer_type::make(num_frames-3, width)),
->>>>>>> 816a07be
+        recv_pirate_booty(alignment_buffer_type::make(num_recv_frames-3, width)),
         async_msg_fifo(bounded_buffer<async_metadata_t>::make(100/*messages deep*/))
     {
         for (size_t i = 0; i < width; i++) fc_mons.push_back(
