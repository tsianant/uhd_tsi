--- conflicted
+++ resolved
@@ -39,7 +39,12 @@
     usrp_burn_mb_eeprom.cpp
 )
 
-<<<<<<< HEAD
+IF(ENABLE_USRP1)
+    LIST(APPEND util_share_sources
+        usrp1_init_eeprom.cpp
+    )
+ENDIF(ENABLE_USRP1)
+
 IF(ENABLE_USRP_E100)
     INCLUDE_DIRECTORIES(${CMAKE_SOURCE_DIR}/lib/usrp/usrp_e100/include)
     LIST(APPEND util_share_sources
@@ -51,13 +56,6 @@
         usrp-e-spi.c
     )
 ENDIF(ENABLE_USRP_E100)
-=======
-IF(ENABLE_USRP1)
-    LIST(APPEND util_share_sources
-        usrp1_init_eeprom.cpp
-    )
-ENDIF(ENABLE_USRP1)
->>>>>>> 8c434f7d
 
 #for each source: build an executable and install
 FOREACH(util_source ${util_share_sources})
